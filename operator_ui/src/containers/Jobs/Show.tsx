import React from 'react'
import { connect } from 'react-redux'
import Grid from '@material-ui/core/Grid'
import Card from '@material-ui/core/Card'
import { useHooks, useEffect } from 'use-react-hooks'
import JobRunsList from '../../components/JobRuns/List'
import KeyValueList from '../../components/KeyValueList'
import Content from '../../components/Content'
import RegionalNav from '../../components/Jobs/RegionalNav'
import CardTitle from '../../components/Cards/Title'
import { fetchJob, fetchJobRuns } from '../../actions'
import jobSelector from '../../selectors/job'
import jobRunsByJobIdSelector from '../../selectors/jobRunsByJobId'
import jobsShowRunCountSelector from '../../selectors/jobsShowRunCount'
import { formatInitiators } from '../../utils/jobSpecInitiators'
import matchRouteAndMapDispatchToProps from '../../utils/matchRouteAndMapDispatchToProps'
import TaskRuns from './TaskRuns'
import { IJobSpec, IJobRuns } from '../../../@types/operator_ui'

<<<<<<< HEAD
const renderJobSpec = (job: IJobSpec) => {
=======
const renderJobSpec = (job, recentRunsCount) => {
>>>>>>> d485611a
  const info = {
    runCount: recentRunsCount,
    initiator: formatInitiators(job.initiators)
  }

  return <KeyValueList showHead={false} entries={Object.entries(info)} titleize />
}

const renderTaskRuns = (job: IJobSpec) => (
  <Card>
    <CardTitle divider>Task List</CardTitle>
    <TaskRuns taskRuns={job.runs} />
  </Card>
)

const renderLatestRuns = (
  job: IJobSpec,
  recentRuns: IJobRuns,
  recentRunsCount: number,
  showJobRunsCount: number
) => (
  <React.Fragment>
    <Card>
      <CardTitle divider>Recent Job Runs</CardTitle>
      <JobRunsList
        jobSpecId={job.id}
        runs={recentRuns}
        count={recentRunsCount}
        showJobRunsCount={showJobRunsCount}
      />
    </Card>
  </React.Fragment>
)

interface IDetailsProps {
  recentRuns: IJobRuns
  recentRunsCount: number
  job?: IJobSpec
  showJobRunsCount: number
}

const Details = ({
  job,
  recentRuns,
  recentRunsCount,
  showJobRunsCount
}: IDetailsProps) => {
  if (job) {
    return (
      <Grid container spacing={24}>
        <Grid item xs={8}>
          {renderLatestRuns(job, recentRuns, recentRunsCount, showJobRunsCount)}
        </Grid>
        <Grid item xs={4}>
          <Grid container direction="column">
            <Grid item>{renderTaskRuns(job)}</Grid>
            <Grid item>{renderJobSpec(job, recentRunsCount)}</Grid>
          </Grid>
        </Grid>
      </Grid>
    )
  }

  return <div>Fetching...</div>
}

interface IProps {
  jobSpecId: string
  job?: IJobSpec
  recentRuns: IJobRuns
  recentRunsCount: number
  showJobRunsCount: number
  fetchJob: (string) => Promise<any>
  fetchJobRuns: (string, number, number) => Promise<any>
}

const DEFAULT_PAGE = 1
const RECENT_RUNS_COUNT = 5

export const Show = useHooks(
  ({
    jobSpecId,
    job,
    fetchJob,
    fetchJobRuns,
    recentRunsCount,
    recentRuns = [],
    showJobRunsCount = 2
  }: IProps) => {
    useEffect(() => {
      document.title = 'Show Job'
      fetchJob(jobSpecId)
      fetchJobRuns(jobSpecId, DEFAULT_PAGE, RECENT_RUNS_COUNT)
    }, [])
    return (
      <div>
        <RegionalNav jobSpecId={jobSpecId} job={job} />
        <Content>
          <Details
            job={job}
            recentRuns={recentRuns}
            recentRunsCount={recentRunsCount}
            showJobRunsCount={showJobRunsCount}
          />
        </Content>
      </div>
    )
  }
)

const mapStateToProps = (state, ownProps) => {
  const jobSpecId = ownProps.match.params.jobSpecId
  const job = jobSelector(state, jobSpecId)
  const recentRuns = jobRunsByJobIdSelector(
    state,
    jobSpecId,
    ownProps.showJobRunsCount
  )
  const recentRunsCount = jobsShowRunCountSelector(state)

  return { jobSpecId, job, recentRuns, recentRunsCount }
}

export const ConnectedShow = connect(
  mapStateToProps,
  matchRouteAndMapDispatchToProps({ fetchJob, fetchJobRuns })
)(Show)

export default ConnectedShow<|MERGE_RESOLUTION|>--- conflicted
+++ resolved
@@ -17,11 +17,7 @@
 import TaskRuns from './TaskRuns'
 import { IJobSpec, IJobRuns } from '../../../@types/operator_ui'
 
-<<<<<<< HEAD
-const renderJobSpec = (job: IJobSpec) => {
-=======
-const renderJobSpec = (job, recentRunsCount) => {
->>>>>>> d485611a
+const renderJobSpec = (job: IJobSpec, recentRunsCount: number) => {
   const info = {
     runCount: recentRunsCount,
     initiator: formatInitiators(job.initiators)
